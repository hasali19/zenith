import 'dart:convert';
import 'dart:io';

import 'package:flutter/foundation.dart';
import 'package:flutter_riverpod/flutter_riverpod.dart';
import 'package:flutter_secure_storage/flutter_secure_storage.dart';
import 'package:http/http.dart';
import 'package:zenith/http_client/http_client.dart';

enum MediaType {
  movie,
  show,
  season,
  episode,
}

class MediaItem {
  final int id;
  final MediaType type;
  final String name;
  final String? overview;
  final DateTime? startDate;
  final DateTime? endDate;
  final MediaItemParent? parent;
  final MediaItemParent? grandparent;
  final VideoFile? videoFile;
  final VideoUserData? videoUserData;
  final CollectionUserData? collectionUserData;
  final List<String> genres;
  final String? ageRating;
  final String? trailer;

  MediaItem({
    required this.id,
    required this.type,
    required this.name,
    required this.overview,
    required this.startDate,
    required this.endDate,
    required this.parent,
    required this.grandparent,
    required this.videoFile,
    required this.videoUserData,
    required this.collectionUserData,
    required this.genres,
    required this.ageRating,
    required this.trailer,
  });

  factory MediaItem.fromJson(MediaType type, Map<String, dynamic> json) {
    return MediaItem(
      id: json['id'],
      type: type,
      name: json['name'],
      overview: json['overview'],
      startDate: json['start_date'] != null
          ? DateTime.fromMillisecondsSinceEpoch(json['start_date'] * 1000)
          : null,
      endDate: json['end_date'] != null
          ? DateTime.fromMillisecondsSinceEpoch(json['end_date'] * 1000)
          : null,
      parent: json['parent'] != null
          ? MediaItemParent.fromJson(json['parent'])
          : null,
      grandparent: json['grandparent'] != null
          ? MediaItemParent.fromJson(json['grandparent'])
          : null,
      videoFile: json['video_file'] != null
          ? VideoFile.fromJson(json['video_file'])
          : null,
      videoUserData: (type == MediaType.movie || type == MediaType.episode) &&
              json['user_data'] != null
          ? VideoUserData.fromJson(json['user_data'])
          : null,
      collectionUserData:
          (type == MediaType.show || type == MediaType.season) &&
                  json['user_data'] != null
              ? CollectionUserData.fromJson(json['user_data'])
              : null,
      genres: List<String>.from(json['genres']),
      ageRating: json['age_rating'],
      trailer: json['trailer'],
    );
  }

  String? getSeasonEpisode() {
    String? seasonEpisode;
    if (parent != null) {
      final parent = this.parent!.index.toString().padLeft(2, '0');
      if (grandparent != null) {
        final grandparent = this.grandparent!.index.toString().padLeft(2, '0');
        seasonEpisode = 'S${grandparent}E$parent';
      } else {
        seasonEpisode = 'S$parent';
      }
    }
    return seasonEpisode;
  }

  bool get shouldResume {
    final position = videoUserData?.position ?? 0;
    final duration = videoFile!.duration;
    return position > 0.05 * duration && position < 0.9 * duration;
  }
}

class MediaItemParent {
  final int id;
  final int index;
  final String name;

  MediaItemParent(this.id, this.index, this.name);

  factory MediaItemParent.fromJson(Map<String, dynamic> json) =>
      MediaItemParent(json['id'], json['index'], json['name']);
}

class SubtitleTrack {
  final int id;
  final int? streamIndex;
  final String? format;
  final String? title;
  final String? language;

  const SubtitleTrack({
    required this.id,
    required this.streamIndex,
    required this.format,
    required this.title,
    required this.language,
  });

  factory SubtitleTrack.fromJson(Map<String, dynamic> json) => SubtitleTrack(
        id: json['id'],
        streamIndex: json['stream_index'],
        format: json['format'],
        title: json['title'],
        language: json['language'],
      );
}

abstract class StreamInfo {
  final int id;
  final int index;
  final String codec;

  const StreamInfo({
    required this.id,
    required this.index,
    required this.codec,
  });

  factory StreamInfo.fromJson(Map<String, dynamic> json) {
    switch (json['type']) {
      case 'audio':
        return AudioStreamInfo.fromJson(json);
      case 'video':
        return VideoStreamInfo.fromJson(json);
      default:
        throw Exception("Invalid stream type: ${json['type']}");
    }
  }
}

class VideoStreamInfo extends StreamInfo {
  final int width;
  final int height;

  const VideoStreamInfo({
    required int id,
    required int index,
    required String codec,
    required this.width,
    required this.height,
  }) : super(id: id, index: index, codec: codec);

  factory VideoStreamInfo.fromJson(Map<String, dynamic> json) {
    return VideoStreamInfo(
      id: json['id'],
      index: json['index'],
      codec: json['codec'],
      width: json['width'],
      height: json['height'],
    );
  }
}

class AudioStreamInfo extends StreamInfo {
  final String? language;

  const AudioStreamInfo({
    required int id,
    required int index,
    required String codec,
    required this.language,
  }) : super(id: id, index: index, codec: codec);

  factory AudioStreamInfo.fromJson(Map<String, dynamic> json) {
    return AudioStreamInfo(
      id: json['id'],
      index: json['index'],
      codec: json['codec'],
      language: json['language'],
    );
  }
}

class VideoFile {
  final int id;
  final String path;
  final double duration;
  final String format;
  final List<StreamInfo> streams;
  final List<SubtitleTrack> subtitles;

  const VideoFile({
    required this.id,
    required this.path,
    required this.duration,
    required this.format,
    required this.streams,
    required this.subtitles,
  });

  factory VideoFile.fromJson(Map<String, dynamic> json) {
    final List<dynamic> streams = json['streams'];
    final List<dynamic> subtitles = json['subtitles'];
    return VideoFile(
      id: json['id'],
      path: json['path'],
      duration: json['duration'],
      format: json['format'],
      streams: streams.map((s) => StreamInfo.fromJson(s)).toList(),
      subtitles: subtitles.map((json) => SubtitleTrack.fromJson(json)).toList(),
    );
  }
}

class VideoUserData {
  final double position;
  final bool isWatched;
  final DateTime? lastWatchedAt;

  VideoUserData({
    required this.position,
    required this.isWatched,
    required this.lastWatchedAt,
  });

  factory VideoUserData.fromJson(Map<String, dynamic> json) {
    return VideoUserData(
      position: json['position'] ?? 0,
      isWatched: json['is_watched'],
      lastWatchedAt: json['last_watched_at'] != null
          ? DateTime.fromMillisecondsSinceEpoch(json['last_watched_at'] * 1000)
          : null,
    );
  }
}

class CollectionUserData {
  final int unwatched;

  CollectionUserData({
    required this.unwatched,
  });

  factory CollectionUserData.fromJson(Map<String, dynamic> json) =>
      CollectionUserData(unwatched: json['unwatched']);
}

enum ImageType { poster, backdrop, thumbnail }

class VideoUserDataPatch {
  bool? isWatched;
  double? position;
  VideoUserDataPatch({this.isWatched, this.position});
}

class Collection {
  final int id;
  final String name;
  final String? overview;
  final String? poster;

  Collection({
    required this.id,
    required this.name,
    required this.overview,
    required this.poster,
  });

  factory Collection.fromJson(Map<String, dynamic> json) => Collection(
        id: json['id'],
        name: json['name'],
        overview: json['overview'],
        poster: json['poster'],
      );
}

class FixMetadataMatch {
  final int? tmdbId;
  final int? season;
  final int? episode;

  FixMetadataMatch({
    this.tmdbId,
    this.season,
    this.episode,
  });
}

const _store = FlutterSecureStorage(
  aOptions: AndroidOptions(encryptedSharedPreferences: true),
);

class ZenithApiClient {
  final Client _client = createHttpClient();
  final String _baseUrl;

  bool? _isLoggedIn;
  String? _authToken;

  ZenithApiClient(this._baseUrl);

  Future<bool> isLoggedIn() async {
    if (_isLoggedIn != null) return _isLoggedIn!;
    if (!kIsWeb) {
      _authToken = await _store.read(key: 'auth_token');
    }
    try {
      final res = await _get(Uri.parse('$_baseUrl/api/users/me'));
      return _isLoggedIn = res.statusCode == 200;
    } catch (e) {
      return false;
    }
  }

  Future<bool> login(String username) async {
    final res = await _post(
      Uri.parse('$_baseUrl/api/auth/login'),
      {'username': username},
    );

    if (!kIsWeb) {
      final setCookie = res.headers['set-cookie'];
      if (setCookie == null) return false;
      final cookie = Cookie.fromSetCookieValue(setCookie);
      if (cookie.name == "auth") {
        _authToken = cookie.value;
        await _store.write(key: 'auth_token', value: _authToken);
      }
    }

    return res.statusCode == 200;
  }

  Future<List<MediaItem>> fetchMovies() async {
    final res = await _get(Uri.parse('$_baseUrl/api/movies'));
    if (res.statusCode == 200) {
      final List<dynamic> json = jsonDecode(utf8.decode(res.bodyBytes));
      return json.map((e) => MediaItem.fromJson(MediaType.movie, e)).toList();
    } else {
      throw Exception('Failed to fetch movies');
    }
  }

  Future<List<MediaItem>> fetchRecentMovies() async {
    final res = await _get(Uri.parse('$_baseUrl/api/movies/recent'));
    if (res.statusCode == 200) {
      final List<dynamic> json = jsonDecode(utf8.decode(res.bodyBytes));
      return json.map((e) => MediaItem.fromJson(MediaType.movie, e)).toList();
    } else {
      throw Exception('Failed to fetch movies');
    }
  }

  Future<List<MediaItem>> fetchShows() async {
    final res = await _get(Uri.parse('$_baseUrl/api/shows'));
    if (res.statusCode == 200) {
      final List<dynamic> json = jsonDecode(utf8.decode(res.bodyBytes));
      return json.map((e) => MediaItem.fromJson(MediaType.show, e)).toList();
    } else {
      throw Exception('Failed to fetch shows');
    }
  }

  Future<List<MediaItem>> fetchRecentShows() async {
    final res = await _get(Uri.parse('$_baseUrl/api/shows/recent'));
    if (res.statusCode == 200) {
      final List<dynamic> json = jsonDecode(utf8.decode(res.bodyBytes));
      return json.map((e) => MediaItem.fromJson(MediaType.show, e)).toList();
    } else {
      throw Exception('Failed to fetch shows');
    }
  }

  Future<List<MediaItem>> fetchSeasons(int showId) async {
    final res = await _get(Uri.parse('$_baseUrl/api/shows/$showId/seasons'));
    if (res.statusCode == 200) {
      final List<dynamic> json = jsonDecode(utf8.decode(res.bodyBytes));
      return json.map((e) => MediaItem.fromJson(MediaType.season, e)).toList();
    } else {
      throw Exception('Failed to fetch seasons');
    }
  }

  Future<List<MediaItem>> fetchEpisodes(int seasonId) async {
    final res =
        await _get(Uri.parse('$_baseUrl/api/seasons/$seasonId/episodes'));
    if (res.statusCode == 200) {
      final List<dynamic> json = jsonDecode(utf8.decode(res.bodyBytes));
      return json.map((e) => MediaItem.fromJson(MediaType.episode, e)).toList();
    } else {
      throw Exception('Failed to fetch episodes');
    }
  }

  Future<MediaItem> fetchMediaItem(int id) async {
    final res = await _get(Uri.parse('$_baseUrl/api/items/$id'));
    if (res.statusCode == 200) {
      final dynamic json = jsonDecode(utf8.decode(res.bodyBytes));
      final type =
          MediaType.values.firstWhere((type) => type.name == json['type']);
      return MediaItem.fromJson(type, json);
    } else {
      throw Exception('Failed to fetch shows');
    }
  }

  Future<void> deleteMediaItem(int id) async {
<<<<<<< HEAD
    await _delete(Uri.parse("$_baseUrl/api/items/$id"));
=======
    await http.delete(Uri.parse('$_baseUrl/api/items/$id'));
>>>>>>> be4501a4
  }

  Future<List<MediaItem>> fetchContinueWatching() async {
    final res = await _get(Uri.parse('$_baseUrl/api/items/continue_watching'));
    if (res.statusCode == 200) {
      final List<dynamic> json = jsonDecode(utf8.decode(res.bodyBytes));
      return json.map((json) {
        if (json['type'] == 'movie') {
          return MediaItem.fromJson(MediaType.movie, json);
        } else if (json['type'] == 'episode') {
          return MediaItem.fromJson(MediaType.episode, json);
        } else {
          throw Exception('Unsupported media item type');
        }
      }).toList();
    } else {
      throw Exception('Failed to fetch items');
    }
  }

  Future<void> findMetadataMatch(int id) async {
    await _post(Uri.parse('$_baseUrl/api/metadata/$id/find_match'));
  }

  Future<void> fixMetadataMatch(int id, FixMetadataMatch data) async {
    await _post(
      Uri.parse('$_baseUrl/api/metadata/$id/set_match'),
      {
        'tmdb_id': data.tmdbId,
        'season_number': data.season,
        'episode_number': data.episode,
      },
    );
  }

  Future<void> refreshMetadata(int id) async {
    await _post(Uri.parse('$_baseUrl/api/metadata/$id/refresh'));
  }

  Future<Collection> createCollection(String name) async {
<<<<<<< HEAD
    final res = await _post(
      Uri.parse("$_baseUrl/api/collections"),
      {'name': name},
=======
    final json = jsonEncode({'name': name});
    final res = await http.post(
      Uri.parse('$_baseUrl/api/collections'),
      headers: {'Content-Type': 'application/json'},
      body: utf8.encode(json),
>>>>>>> be4501a4
    );
    if (res.statusCode == 200) {
      final dynamic json = jsonDecode(utf8.decode(res.bodyBytes));
      return Collection.fromJson(json);
    } else {
      throw Exception('Failed to fetch collection');
    }
  }

  Future<List<Collection>> fetchCollections() async {
    final res = await _get(Uri.parse('$_baseUrl/api/collections'));
    if (res.statusCode == 200) {
      final List<dynamic> json = jsonDecode(utf8.decode(res.bodyBytes));
      return json.map((e) => Collection.fromJson(e)).toList();
    } else {
      throw Exception('Failed to fetch collections');
    }
  }

  Future<List<MediaItem>> fetchCollectionItems(int id) async {
    final res = await _get(Uri.parse(
        '$_baseUrl/api/items?collection_id=$id&sort_by[]=collection_index'));
    if (res.statusCode == 200) {
      final List<dynamic> json = jsonDecode(utf8.decode(res.bodyBytes));
      return json.map((e) => MediaItem.fromJson(MediaType.episode, e)).toList();
    } else {
      throw Exception('Failed to fetch items');
    }
  }

  Future<void> updateCollection(int id, List<int> itemIds) async {
<<<<<<< HEAD
    await _put(
      Uri.parse("$_baseUrl/api/collections/$id"),
      {'items': itemIds},
=======
    final json = jsonEncode({'items': itemIds});
    await http.put(
      Uri.parse('$_baseUrl/api/collections/$id'),
      headers: {'Content-Type': 'application/json'},
      body: utf8.encode(json),
>>>>>>> be4501a4
    );
  }

  Future<void> deleteCollection(int id) async {
<<<<<<< HEAD
    await _delete(Uri.parse("$_baseUrl/api/collections/$id"));
=======
    await http.delete(Uri.parse('$_baseUrl/api/collections/$id'));
>>>>>>> be4501a4
  }

  String getVideoUrl(int id, {bool attachment = false}) {
    var url = '$_baseUrl/api/videos/$id';
    if (attachment) {
      url += '?attachment=true';
    }
    return url;
  }

  String getSubtitleUrl(int id) {
    return '$_baseUrl/api/subtitles/$id';
  }

  String getMediaImageUrl(int id, ImageType type, {int? width}) {
    return Uri.parse(_baseUrl).replace(
      path: 'api/items/$id/images/${type.name}',
      queryParameters: {if (width != null) 'width': width.toString()},
    ).toString();
  }

  Future updateProgress(int id, int position) async {
<<<<<<< HEAD
    await _post(Uri.parse("$_baseUrl/api/progress/$id?position=$position"));
  }

  Future updateUserData(int id, VideoUserDataPatch data) async {
    await _patch(
      Uri.parse("$_baseUrl/api/items/$id/user_data"),
      {
=======
    await http.post(Uri.parse('$_baseUrl/api/progress/$id?position=$position'));
  }

  Future updateUserData(int id, VideoUserDataPatch data) async {
    await http.patch(
      Uri.parse('$_baseUrl/api/items/$id/user_data'),
      headers: {
        'Content-Type': 'application/json',
      },
      body: jsonEncode({
>>>>>>> be4501a4
        'is_watched': data.isWatched,
        'position': data.position,
      },
    );
  }

  Future<Response> _get(Uri uri) {
    return _send(uri, "GET", null);
  }

  Future<Response> _post(Uri uri, [Object? body]) {
    return _send(uri, "POST", body);
  }

  Future<Response> _put(Uri uri, [Object? body]) {
    return _send(uri, "PUT", body);
  }

  Future<Response> _patch(Uri uri, [Object? body]) {
    return _send(uri, "PATCH", body);
  }

  Future<Response> _delete(Uri uri) {
    return _send(uri, "DELETE", null);
  }

  Future<Response> _send(Uri uri, String method, Object? body) async {
    final req = Request(method, uri);
    if (_authToken != null) {
      req.headers['cookie'] = 'auth=$_authToken';
    }
    if (body != null) {
      req.headers['content-type'] = 'application/json';
      req.bodyBytes = utf8.encode(jsonEncode(body));
    }
    final res = await Response.fromStream(await _client.send(req));
    if (res.statusCode == 401) {
      _isLoggedIn = false;
      _authToken = null;
    }
    return res;
  }
}

final apiProvider =
    Provider<ZenithApiClient>((ref) => throw UnimplementedError());<|MERGE_RESOLUTION|>--- conflicted
+++ resolved
@@ -429,11 +429,7 @@
   }
 
   Future<void> deleteMediaItem(int id) async {
-<<<<<<< HEAD
-    await _delete(Uri.parse("$_baseUrl/api/items/$id"));
-=======
-    await http.delete(Uri.parse('$_baseUrl/api/items/$id'));
->>>>>>> be4501a4
+    await _delete(Uri.parse('$_baseUrl/api/items/$id'));
   }
 
   Future<List<MediaItem>> fetchContinueWatching() async {
@@ -474,17 +470,9 @@
   }
 
   Future<Collection> createCollection(String name) async {
-<<<<<<< HEAD
     final res = await _post(
-      Uri.parse("$_baseUrl/api/collections"),
+      Uri.parse('$_baseUrl/api/collections'),
       {'name': name},
-=======
-    final json = jsonEncode({'name': name});
-    final res = await http.post(
-      Uri.parse('$_baseUrl/api/collections'),
-      headers: {'Content-Type': 'application/json'},
-      body: utf8.encode(json),
->>>>>>> be4501a4
     );
     if (res.statusCode == 200) {
       final dynamic json = jsonDecode(utf8.decode(res.bodyBytes));
@@ -516,26 +504,14 @@
   }
 
   Future<void> updateCollection(int id, List<int> itemIds) async {
-<<<<<<< HEAD
     await _put(
-      Uri.parse("$_baseUrl/api/collections/$id"),
+      Uri.parse('$_baseUrl/api/collections/$id'),
       {'items': itemIds},
-=======
-    final json = jsonEncode({'items': itemIds});
-    await http.put(
-      Uri.parse('$_baseUrl/api/collections/$id'),
-      headers: {'Content-Type': 'application/json'},
-      body: utf8.encode(json),
->>>>>>> be4501a4
     );
   }
 
   Future<void> deleteCollection(int id) async {
-<<<<<<< HEAD
-    await _delete(Uri.parse("$_baseUrl/api/collections/$id"));
-=======
-    await http.delete(Uri.parse('$_baseUrl/api/collections/$id'));
->>>>>>> be4501a4
+    await _delete(Uri.parse('$_baseUrl/api/collections/$id'));
   }
 
   String getVideoUrl(int id, {bool attachment = false}) {
@@ -558,26 +534,13 @@
   }
 
   Future updateProgress(int id, int position) async {
-<<<<<<< HEAD
-    await _post(Uri.parse("$_baseUrl/api/progress/$id?position=$position"));
+    await _post(Uri.parse('$_baseUrl/api/progress/$id?position=$position'));
   }
 
   Future updateUserData(int id, VideoUserDataPatch data) async {
     await _patch(
-      Uri.parse("$_baseUrl/api/items/$id/user_data"),
+      Uri.parse('$_baseUrl/api/items/$id/user_data'),
       {
-=======
-    await http.post(Uri.parse('$_baseUrl/api/progress/$id?position=$position'));
-  }
-
-  Future updateUserData(int id, VideoUserDataPatch data) async {
-    await http.patch(
-      Uri.parse('$_baseUrl/api/items/$id/user_data'),
-      headers: {
-        'Content-Type': 'application/json',
-      },
-      body: jsonEncode({
->>>>>>> be4501a4
         'is_watched': data.isWatched,
         'position': data.position,
       },
@@ -585,23 +548,23 @@
   }
 
   Future<Response> _get(Uri uri) {
-    return _send(uri, "GET", null);
+    return _send(uri, 'GET', null);
   }
 
   Future<Response> _post(Uri uri, [Object? body]) {
-    return _send(uri, "POST", body);
+    return _send(uri, 'POST', body);
   }
 
   Future<Response> _put(Uri uri, [Object? body]) {
-    return _send(uri, "PUT", body);
+    return _send(uri, 'PUT', body);
   }
 
   Future<Response> _patch(Uri uri, [Object? body]) {
-    return _send(uri, "PATCH", body);
+    return _send(uri, 'PATCH', body);
   }
 
   Future<Response> _delete(Uri uri) {
-    return _send(uri, "DELETE", null);
+    return _send(uri, 'DELETE', null);
   }
 
   Future<Response> _send(Uri uri, String method, Object? body) async {
