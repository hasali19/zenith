--- conflicted
+++ resolved
@@ -285,21 +285,8 @@
 
   Future<void> _checkForUpdates() async {
     final update = await _updater.checkForUpdates();
-<<<<<<< HEAD
     if (update != null && mounted) {
-      if (update.showCustomUpdateUi) {
-        showDialog(
-          context: context,
-          barrierDismissible: false,
-          builder: (context) => UpdateDialog(update: update),
-        );
-      } else {
-        await update.install((progress) {});
-      }
-=======
-    if (update != null && context.mounted) {
       await update.install();
->>>>>>> 8b8d3867
     }
   }
 
