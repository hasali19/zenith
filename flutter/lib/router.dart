--- conflicted
+++ resolved
@@ -47,21 +47,12 @@
     usesPathAsKey: true,
     guards: [ServerSetupGuard, AuthGuard],
   ),
-<<<<<<< HEAD
-  AutoRoute(
-    path: '/settings',
-    page: SettingsScreen,
-    guards: [ServerSetupGuard, AuthGuard],
-  ),
   AutoRoute(
     path: '/login',
     page: LoginScreen,
     guards: [ServerSetupGuard],
   ),
   AutoRoute(path: '/setup', page: SetupScreen),
-=======
-  AutoRoute(path: '/setup', page: SetupScreen, guards: [SetupGuard]),
->>>>>>> e6778f7f
 ])
 class AppRouter extends _$AppRouter {
   AppRouter({
